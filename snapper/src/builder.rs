--- conflicted
+++ resolved
@@ -7,13 +7,8 @@
 /// ```rust
 /// use image::DynamicImage;
 /// use snapper::SnapperBuilder;
-<<<<<<< HEAD
-/// 
+///
 /// fn tile_fetcher(x: i32, y: i32, zoom: u8) -> Result<DynamicImage, snapper::Error> {
-=======
-///
-/// fn tile_fetcher(x: u32, y: u32, zoom: u8) -> Result<DynamicImage, snapper::Error> {
->>>>>>> fe1ce94c
 ///     todo!()
 /// }
 ///
@@ -85,13 +80,8 @@
     /// ```rust
     /// use image::DynamicImage;
     /// use snapper::SnapperBuilder;
-<<<<<<< HEAD
-    /// 
+    ///
     /// fn tile_fetcher(x: i32, y: i32, zoom: u8) -> Result<DynamicImage, snapper::Error> {
-=======
-    ///
-    /// fn tile_fetcher(x: u32, y: u32, zoom: u8) -> Result<DynamicImage, snapper::Error> {
->>>>>>> fe1ce94c
     ///     todo!()
     /// }
     ///
